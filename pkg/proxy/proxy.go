package proxy

import (
	"bufio"
	"bytes"
	"context"
	"crypto"
	"crypto/tls"
	"crypto/x509"
	"embed"
	"fmt"
	"io"
	"io/ioutil"
	"log"
	"net"
	"os"
	"os/exec"
	"path/filepath"
	"strconv"
	"strings"
	"sync"
	"sync/atomic"

	"go.keploy.io/server/pkg"
	"go.keploy.io/server/pkg/proxy/integrations/grpcparser"
	postgresparser "go.keploy.io/server/pkg/proxy/integrations/postgresParser"
	"go.keploy.io/server/utils"

	"github.com/cloudflare/cfssl/csr"
	cfsslLog "github.com/cloudflare/cfssl/log"

	"github.com/cloudflare/cfssl/helpers"
	"github.com/cloudflare/cfssl/signer"
	"github.com/cloudflare/cfssl/signer/local"

	"github.com/miekg/dns"
	"go.keploy.io/server/pkg/hooks"
	"go.keploy.io/server/pkg/models"
	genericparser "go.keploy.io/server/pkg/proxy/integrations/genericParser"
	"go.keploy.io/server/pkg/proxy/integrations/mysqlparser"
	"go.keploy.io/server/pkg/proxy/integrations/httpparser"
	"go.keploy.io/server/pkg/proxy/integrations/mongoparser"
	"go.keploy.io/server/pkg/proxy/util"
	"go.uber.org/zap"

	"time"
)

var Emoji = "\U0001F430" + " Keploy:"

// idCounter is used to generate random ID for each request
var idCounter int64 = -1

func getNextID() int64 {
	return atomic.AddInt64(&idCounter, 1)
}

type DependencyHandler interface {
	OutgoingType(buffer []byte) bool
	ProcessOutgoing(buffer []byte, conn net.Conn, dst net.Conn, ctx context.Context)
}

var ParsersMap = make(map[string]DependencyHandler)

type ProxySet struct {
	IP4               uint32
	IP6               [4]uint32
	Port              uint32
	hook              *hooks.Hook
	logger            *zap.Logger
	FilterPid         bool
	clientConnections []net.Conn
	connMutex         *sync.Mutex
	Listener          net.Listener
	DnsServer         *dns.Server
	DnsServerTimeout  time.Duration
	dockerAppCmd      bool
	PassThroughPorts  []uint
	MongoPassword     string // password to mock the mongo connection and pass the authentication requests
}

type CustomConn struct {
	net.Conn
	r      io.Reader
	logger *zap.Logger
}

func (c *CustomConn) Read(p []byte) (int, error) {
	if len(p) == 0 {
		c.logger.Debug("the length is 0 for the reading from customConn")
	}
	return c.r.Read(p)
}

type Conn struct {
	net.Conn
	r bufio.Reader
}

func (c *Conn) Read(b []byte) (n int, err error) {
	return c.r.Read(b)
}

func directoryExists(path string) bool {
	info, err := os.Stat(path)
	if os.IsNotExist(err) {
		return false
	}
	return info.IsDir()
}

func getCaPaths() ([]string, error) {
	var caPaths = []string{}
	for _, dir := range caStorePath {
		if directoryExists(dir) {
			caPaths = append(caPaths, dir)
		}
	}
	if len(caPaths) == 0 {
		return nil, fmt.Errorf("no valid CA store path found")
	}
	return caPaths, nil
}

func commandExists(cmd string) bool {
	_, err := exec.LookPath(cmd)
	return err == nil
}

func updateCaStore() error {
	commandRun := false
	for _, cmd := range caStoreUpdateCmd {
		if commandExists(cmd) {
			commandRun = true
			_, err := exec.Command(cmd).CombinedOutput()
			if err != nil {
				return err
			}
		}
	}
	if !commandRun {
		return fmt.Errorf("no valid CA store update command found")
	}
	return nil
}

//go:embed asset/ca.crt
var caCrt []byte

//go:embed asset/ca.key
var caPKey []byte

//go:embed asset
var caFolder embed.FS

// isJavaInstalled checks if java is installed on the system
func isJavaInstalled() bool {
	_, err := exec.LookPath("java")
	return err == nil
}

// to extract ca certificate to temp
func ExtractCertToTemp() (string, error) {
	tempFile, err := ioutil.TempFile("", "ca.crt")
	if err != nil {
		return "", err
	}
	defer tempFile.Close()

	// Change the file permissions to allow read access for all users
	err = os.Chmod(tempFile.Name(), 0666)
	if err != nil {
		return "", err
	}

	// Write to the file
	_, err = tempFile.Write(caCrt)
	if err != nil {
		return "", err
	}

	// Close the file
	err = tempFile.Close()
	if err != nil {
		return "", err
	}
	return tempFile.Name(), nil
}

// JavaCAExists checks if the CA is already installed in the specified Java keystore
func JavaCAExists(alias, storepass, cacertsPath string) bool {
	cmd := exec.Command("keytool", "-list", "-keystore", cacertsPath, "-storepass", storepass, "-alias", alias)

	err := cmd.Run()

	return err == nil
}

// get jdk path from application pid using proc file system in case of running application via IDE's
func getJavaHomeFromPID(pid string) (string, error) {
	cmdlinePath := fmt.Sprintf("/proc/%s/cmdline", pid)
	file, err := os.Open(cmdlinePath)
	if err != nil {
		return "", err
	}
	defer file.Close()

	scanner := bufio.NewScanner(file)
	scanner.Split(bufio.ScanWords) // cmdline arguments are separated by NULL bytes

	if scanner.Scan() {
		javaExecPath := filepath.Dir(filepath.Dir(scanner.Text()))
		index := strings.Index(javaExecPath, "/bin/java")

		if index != -1 {
			path := javaExecPath[:index+len("/bin/java")]
			if strings.HasSuffix(path, "/bin/java") {
				jdkPath := strings.TrimSuffix(strings.TrimSpace(path), "/bin/java")
				return jdkPath, nil
			}

		}
	}
	return "", fmt.Errorf("failed to find JAVA_HOME from PID")
}

// getJavaHome returns the JAVA_HOME path
func getJavaHome() (string, error) {
	cmd := exec.Command("java", "-XshowSettings:properties", "-version")
	var out bytes.Buffer
	cmd.Stderr = &out // The output we need is printed to STDERR

	if err := cmd.Run(); err != nil {
		return "", err
	}

	for _, line := range strings.Split(out.String(), "\n") {
		if strings.Contains(line, "java.home") {
			parts := strings.Split(line, "=")
			if len(parts) > 1 {
				return strings.TrimSpace(parts[1]), nil
			}
		}
	}

	return "", fmt.Errorf("java.home not found in command output")
}

// InstallJavaCA installs the CA in the Java keystore
func InstallJavaCA(logger *zap.Logger, caPath string, pid uint32, isJavaServe bool) {
	// check if java is installed
	if isJavaInstalled() {
		var javaHome string
		var err error
		logger.Debug("", zap.Any("isJavaServe", isJavaServe))
		if pid != 0 && isJavaServe { // in case of unit tests, we know the pid beforehand
			logger.Debug("checking java path from proc file system", zap.Any("pid", pid))
			javaHome, err = getJavaHomeFromPID(strconv.Itoa(int(pid)))
		} else {
			logger.Debug("checking java path from default java home")
			javaHome, err = getJavaHome()
		}

		if err != nil {
			logger.Error("Java detected but failed to find JAVA_HOME", zap.Error(err))
			return
		}

		// Assuming modern Java structure (without /jre/)
		cacertsPath := fmt.Sprintf("%s/lib/security/cacerts", javaHome)
		// You can modify these as per your requirements
		storePass := "changeit"
		alias := "keployCA"

		logger.Debug("", zap.Any("java_home", javaHome), zap.Any("caCertsPath", cacertsPath), zap.Any("caPath", caPath))

		if JavaCAExists(alias, storePass, cacertsPath) {
			logger.Info("Java detected and CA already exists", zap.String("path", cacertsPath))
			return
		}

		cmd := exec.Command("keytool", "-import", "-trustcacerts", "-keystore", cacertsPath, "-storepass", storePass, "-noprompt", "-alias", alias, "-file", caPath)

		cmdOutput, err := cmd.CombinedOutput()

		if err != nil {
			logger.Error("Java detected but failed to import CA", zap.Error(err), zap.String("output", string(cmdOutput)))
			return
		}

		logger.Info("Java detected and successfully imported CA", zap.String("path", cacertsPath), zap.String("output", string(cmdOutput)))
		logger.Info("Successfully imported CA", zap.Any("", cmdOutput))
	} else {
		logger.Debug("Java is not installed on the system")
	}
}

func containsJava(input string) bool {
	// Convert the input string and the search term "java" to lowercase for a case-insensitive comparison.
	inputLower := strings.ToLower(input)
	searchTerm := "java"
	searchTermLower := strings.ToLower(searchTerm)

	// Use strings.Contains to check if the lowercase input contains the lowercase search term.
	return strings.Contains(inputLower, searchTermLower)
}

func Register(parserName string, parser DependencyHandler) {
	ParsersMap[parserName] = parser
}

// BootProxy starts proxy server on the idle local port, Default:16789
func BootProxy(logger *zap.Logger, opt Option, appCmd, appContainer string, pid uint32, lang string, passThroughPorts []uint, h *hooks.Hook, ctx context.Context) *ProxySet {
	//Register all the parsers in the map.
	Register("grpc", grpcparser.NewGrpcParser(logger, h))
	Register("postgres", postgresparser.NewPostgresParser(logger, h))
	Register("mongo", mongoparser.NewMongoParser(logger, h))
	Register("http", httpparser.NewHttpParser(logger, h))
	Register("mysql", mysqlparser.NewMySqlParser(logger, h))
	// assign default values if not provided
	caPaths, err := getCaPaths()
	if err != nil {
		logger.Error("Failed to find the CA store path", zap.Error(err))
	}

	for _, path := range caPaths {
		caPath := filepath.Join(path, "ca.crt")

		fs, err := os.Create(caPath)
		if err != nil {
			logger.Error("failed to create path for ca certificate", zap.Error(err), zap.Any("root store path", path))
			return nil
		}

		_, err = fs.Write(caCrt)
		if err != nil {
			logger.Error("failed to write custom ca certificate", zap.Error(err), zap.Any("root store path", path))
			return nil
		}

		//check if serve command is used by java application
		isJavaServe := containsJava(lang)

		// install CA in the java keystore if java is installed
		InstallJavaCA(logger, caPath, pid, isJavaServe)

	}

	// Update the trusted CAs store
	err = updateCaStore()
	if err != nil {
		logger.Error("Failed to update the CA store", zap.Error(err))
	}

	tempCertPath, err := ExtractCertToTemp()
	if err != nil {
		logger.Error(Emoji+"Failed to extract certificate to tmp folder: %v", zap.Any("failed to extract certificate", err))
	}

	err = os.Setenv("NODE_EXTRA_CA_CERTS", tempCertPath)
	if err != nil {
		logger.Error(Emoji+"Failed to set environment variable NODE_EXTRA_CA_CERTS: %v", zap.Any("failed to certificate path in environment", err))
	}

	if opt.Port == 0 {
		opt.Port = 16789
	}

	//IPv4
	localIp4, err := util.GetLocalIPv4()
	if err != nil {
		log.Fatalln(Emoji+"Failed to get the local Ip4 address", err)
	}

	proxyAddr4, ok := util.ConvertToIPV4(localIp4)
	if !ok {
		log.Fatalf(Emoji + "Failed to convert local Ip to IPV4")
	}

	//IPv6
	proxyAddr6 := [4]uint32{0000, 0000, 0000, 0001}

	//check if the user application is running inside docker container
	dCmd, _ := util.IsDockerRelatedCommand(appCmd)
	//check if the user application is running docker container using IDE
	dIDE := (appCmd == "" && len(appContainer) != 0)

	var proxySet = ProxySet{
		Port:              opt.Port,
		IP4:               proxyAddr4,
		IP6:               proxyAddr6,
		logger:            logger,
		clientConnections: []net.Conn{},
		connMutex:         &sync.Mutex{},
		dockerAppCmd:      (dCmd || dIDE),
		PassThroughPorts:  passThroughPorts,
		hook:              h,
		MongoPassword:     opt.MongoPassword,
	}

	//setting the proxy port field in hook
	proxySet.hook.SetProxyPort(opt.Port)

	if isPortAvailable(opt.Port) {
		go func() {
			defer h.Recover(pkg.GenerateRandomID())
			defer utils.HandlePanic()
			proxySet.startProxy(ctx)
		}()
		// Resolve DNS queries only in case of test mode.
		if models.GetMode() == models.MODE_TEST {
			proxySet.logger.Debug("Running Dns Server in Test mode...")
			proxySet.logger.Info("Keploy has hijacked the DNS resolution mechanism, your application may misbehave in keploy test mode if you have provided wrong domain name in your application code.")
			go func() {
				defer h.Recover(pkg.GenerateRandomID())
				defer utils.HandlePanic()
				proxySet.startDnsServer()
			}()
		}
	} else {
		// TODO: Release eBPF resources if failed abruptly
		log.Fatalf(Emoji+"Failed to start Proxy at [Port:%v]: %v", opt.Port, err)
	}

	proxySet.logger.Debug(fmt.Sprintf("Proxy IPv4:Port %v:%v", proxySet.IP4, proxySet.Port))
	proxySet.logger.Debug(fmt.Sprintf("Proxy IPV6:Port Addr %v:%v", proxySet.IP6, proxySet.Port))
	proxySet.logger.Info(fmt.Sprintf("Proxy started at port:%v", proxySet.Port))

	return &proxySet
}

// isPortAvailable function checks whether a local port is occupied and returns a boolean value indicating its availability.
func isPortAvailable(port uint32) bool {
	ln, err := net.Listen("tcp", fmt.Sprintf(":%v", port))
	if err != nil {
		return false
	}
	defer ln.Close()
	return true
}

var caStorePath = []string{
	"/usr/local/share/ca-certificates/",
	"/etc/pki/ca-trust/source/anchors/",
	"/etc/ca-certificates/trust-source/anchors/",
	"/etc/pki/trust/anchors/",
	"/etc/pki/ca-trust/source/anchors/",
	"/usr/local/share/certs/",
	"/etc/ssl/certs/",
}

var caStoreUpdateCmd = []string{
	"update-ca-certificates",
	"update-ca-trust",
	"trust extract-compat",
	"update-ca-trust extract",
	"certctl rehash",
}

type certKeyPair struct {
	cert tls.Certificate
	host string
}

var (
	caPrivKey      interface{}
	caCertParsed   *x509.Certificate
	destinationUrl string
)

func certForClient(clientHello *tls.ClientHelloInfo) (*tls.Certificate, error) {
	// Generate a new server certificate and private key for the given hostname
	destinationUrl = clientHello.ServerName

	cfsslLog.Level = cfsslLog.LevelError

	serverReq := &csr.CertificateRequest{
		//Make the name accordng to the ip of the request
		CN: clientHello.ServerName,
		Hosts: []string{
			clientHello.ServerName,
		},
		KeyRequest: csr.NewKeyRequest(),
	}

	serverCsr, serverKey, err := csr.ParseRequest(serverReq)
	if err != nil {
		return nil, fmt.Errorf(Emoji+"failed to create server CSR: %v", err)
	}
	cryptoSigner, ok := caPrivKey.(crypto.Signer)
	if !ok {
		log.Printf(Emoji, "Error in typecasting the caPrivKey")
	}
	signerd, err := local.NewSigner(cryptoSigner, caCertParsed, signer.DefaultSigAlgo(cryptoSigner), nil)
	if err != nil {
		return nil, fmt.Errorf(Emoji+"failed to create signer: %v", err)
	}

	serverCert, err := signerd.Sign(signer.SignRequest{
		Hosts:   serverReq.Hosts,
		Request: string(serverCsr),
		Profile: "web",
	})
	if err != nil {
		return nil, fmt.Errorf(Emoji+"failed to sign server certificate: %v", err)
	}

	// Load the server certificate and private key
	serverTlsCert, err := tls.X509KeyPair(serverCert, serverKey)
	if err != nil {
		return nil, fmt.Errorf(Emoji+"failed to load server certificate and key: %v", err)
	}

	return &serverTlsCert, nil
}

// startProxy function initiates a proxy on the specified port to handle redirected outgoing network calls.
func (ps *ProxySet) startProxy(ctx context.Context) {

	port := ps.Port

	proxyAddress4 := util.ToIP4AddressStr(ps.IP4)
	ps.logger.Debug("", zap.Any("ProxyAddress4", proxyAddress4))

	proxyAddress6 := util.ToIPv6AddressStr(ps.IP6)
	ps.logger.Debug("", zap.Any("ProxyAddress6", proxyAddress6))

	listener, err := net.Listen("tcp", fmt.Sprintf(":%v", port))
	if err != nil {
		ps.logger.Error(fmt.Sprintf("failed to start proxy on port:%v", port), zap.Error(err))
		return
	}
	ps.Listener = listener

	ps.logger.Debug(fmt.Sprintf("Proxy server is listening on %s", fmt.Sprintf(":%v", listener.Addr())))
	ps.logger.Debug("Proxy will accept both ipv4 and ipv6 connections", zap.Any("Ipv4", proxyAddress4), zap.Any("Ipv6", proxyAddress6))

	// TODO: integerate method For TLS connections
	// config := &tls.Config{
	// 	GetCertificate: certForClient,
	// }
	// listener = tls.NewListener(listener, config)

	// retry := 0
	for {
		conn, err := listener.Accept()
		if err != nil {
			if strings.Contains(err.Error(), "use of closed network connection") {
				break
			}

			ps.logger.Error("failed to accept connection to the proxy", zap.Error(err))
			break
		}
		ps.connMutex.Lock()
		ps.clientConnections = append(ps.clientConnections, conn)
		ps.connMutex.Unlock()
		go func() {
			defer ps.hook.Recover(pkg.GenerateRandomID())
			defer utils.HandlePanic()
			ps.handleConnection(conn, port, ctx)
		}()
	}
}

func (ps *ProxySet) startDnsServer() {

	dnsServerAddr := fmt.Sprintf(":%v", ps.Port)
	//TODO: Need to make it configurable
	ps.DnsServerTimeout = 1 * time.Second

	handler := ps
	server := &dns.Server{
		Addr:      dnsServerAddr,
		Net:       "udp",
		Handler:   handler,
		UDPSize:   65535,
		ReusePort: true,
		// DisableBackground: true,
	}

	ps.DnsServer = server

	ps.logger.Info(fmt.Sprintf("starting DNS server at addr %v", server.Addr))
	err := server.ListenAndServe()
	if err != nil {
		ps.logger.Error("failed to start dns server", zap.Any("addr", server.Addr), zap.Error(err))
	}
}

// For DNS caching
var cache = struct {
	sync.RWMutex
	m map[string][]dns.RR
}{m: make(map[string][]dns.RR)}

func generateCacheKey(name string, qtype uint16) string {
	return fmt.Sprintf("%s-%s", name, dns.TypeToString[qtype])
}

func (ps *ProxySet) ServeDNS(w dns.ResponseWriter, r *dns.Msg) {

	ps.logger.Debug("", zap.Any("Source socket info", w.RemoteAddr().String()))
	msg := new(dns.Msg)
	msg.SetReply(r)
	msg.Authoritative = true
	ps.logger.Debug("Got some Dns queries")
	for _, question := range r.Question {
		ps.logger.Debug("", zap.Any("Record Type", question.Qtype), zap.Any("Received Query", question.Name))

		key := generateCacheKey(question.Name, question.Qtype)

		// Check if the answer is cached
		cache.RLock()
		answers, found := cache.m[key]
		cache.RUnlock()

		if !found {
			// If not found in cache, resolve the DNS query
			// answers = resolveDNSQuery(question.Name, ps.logger, ps.DnsServerTimeout)

			if answers == nil || len(answers) == 0 {
				// If the resolution failed, return a default A record with Proxy IP
				if question.Qtype == dns.TypeA {
					answers = []dns.RR{&dns.A{
						Hdr: dns.RR_Header{Name: question.Name, Rrtype: dns.TypeA, Class: dns.ClassINET, Ttl: 3600},
						A:   net.ParseIP(util.ToIP4AddressStr(ps.IP4)),
					}}
					ps.logger.Debug("failed to resolve dns query hence sending proxy ip4", zap.Any("proxy Ip", util.ToIP4AddressStr(ps.IP4)))
				} else if question.Qtype == dns.TypeAAAA {
					if ps.dockerAppCmd {
						ps.logger.Debug("failed to resolve dns query (in docker case) hence sending empty record")
					} else {
						answers = []dns.RR{&dns.AAAA{
							Hdr:  dns.RR_Header{Name: question.Name, Rrtype: dns.TypeAAAA, Class: dns.ClassINET, Ttl: 3600},
							AAAA: net.ParseIP(util.ToIPv6AddressStr(ps.IP6)),
						}}
						ps.logger.Debug("failed to resolve dns query hence sending proxy ip6", zap.Any("proxy Ip", util.ToIPv6AddressStr(ps.IP6)))
					}
				}

				ps.logger.Debug(fmt.Sprintf("Answers[when resolution failed for query:%v]:\n%v\n", question.Qtype, answers))
			}

			// Cache the answer
			cache.Lock()
			cache.m[key] = answers
			cache.Unlock()
			ps.logger.Debug(fmt.Sprintf("Answers[after caching it]:\n%v\n", answers))
		}

		ps.logger.Debug(fmt.Sprintf("Answers[before appending to msg]:\n%v\n", answers))
		msg.Answer = append(msg.Answer, answers...)
		ps.logger.Debug(fmt.Sprintf("Answers[After appending to msg]:\n%v\n", msg.Answer))
	}

	ps.logger.Debug(fmt.Sprintf("dns msg sending back:\n%v\n", msg))
	ps.logger.Debug(fmt.Sprintf("dns msg RCODE sending back:\n%v\n", msg.Rcode))
	ps.logger.Debug("Writing dns info back to the client...")
	err := w.WriteMsg(msg)
	if err != nil {
		ps.logger.Error("failed to write dns info back to the client", zap.Error(err))
	}
}

func resolveDNSQuery(domain string, logger *zap.Logger, timeout time.Duration) []dns.RR {
	// Remove the last dot from the domain name if it exists
	domain = strings.TrimSuffix(domain, ".")

	// Create a context with a timeout
	ctx, cancel := context.WithTimeout(context.Background(), timeout)
	defer cancel()

	// Use the default system resolver
	resolver := net.DefaultResolver

	// Perform the lookup with the context
	ips, err := resolver.LookupIPAddr(ctx, domain)
	if err != nil {
		logger.Debug(fmt.Sprintf("failed to resolve the dns query for:%v", domain), zap.Error(err))
		return nil
	}

	// Convert the resolved IPs to dns.RR
	var answers []dns.RR
	for _, ip := range ips {
		if ipv4 := ip.IP.To4(); ipv4 != nil {
			answers = append(answers, &dns.A{
				Hdr: dns.RR_Header{Name: dns.Fqdn(domain), Rrtype: dns.TypeA, Class: dns.ClassINET, Ttl: 3600},
				A:   ipv4,
			})
		} else {
			answers = append(answers, &dns.AAAA{
				Hdr:  dns.RR_Header{Name: dns.Fqdn(domain), Rrtype: dns.TypeAAAA, Class: dns.ClassINET, Ttl: 3600},
				AAAA: ip.IP,
			})
		}
	}

	if len(answers) > 0 {
		logger.Debug("net.LookupIP resolved the ip address...")
	}

	return answers
}

func isTLSHandshake(data []byte) bool {
	if len(data) < 5 {
		return false
	}
	return data[0] == 0x16 && data[1] == 0x03 && (data[2] == 0x00 || data[2] == 0x01 || data[2] == 0x02 || data[2] == 0x03)
}

func (ps *ProxySet) handleTLSConnection(conn net.Conn) (net.Conn, error) {
	//Load the CA certificate and private key

	var err error
	caPrivKey, err = helpers.ParsePrivateKeyPEM(caPKey)
	if err != nil {
		ps.logger.Error(Emoji+"Failed to parse CA private key: ", zap.Error(err))
		return nil, err
	}
	caCertParsed, err = helpers.ParseCertificatePEM(caCrt)
	if err != nil {
		ps.logger.Error(Emoji+"Failed to parse CA certificate: ", zap.Error(err))
		return nil, err
	}

	// Create a TLS configuration
	config := &tls.Config{
		GetCertificate: certForClient,
	}

	// Wrap the TCP connection with TLS
	tlsConn := tls.Server(conn, config)
	// Perform the handshake
	err = tlsConn.Handshake()

	if err != nil {
		ps.logger.Error(Emoji+"failed to complete TLS handshake with the client with error: ", zap.Error(err))
		return nil, err
	}
	// Use the tlsConn for further communication
	// For example, you can read and write data using tlsConn.Read() and tlsConn.Write()

	// Here, we simply close the connection
	return tlsConn, nil
}

// handleConnection function executes the actual outgoing network call and captures/forwards the request and response messages.
func (ps *ProxySet) handleConnection(conn net.Conn, port uint32, ctx context.Context) {

	//checking how much time proxy takes to execute the flow.
	start := time.Now()

	ps.logger.Debug("", zap.Any("PID in proxy:", os.Getpid()))
	ps.logger.Debug("", zap.Any("Filtering in Proxy", ps.FilterPid))

	remoteAddr := conn.RemoteAddr().(*net.TCPAddr)
	sourcePort := remoteAddr.Port

	ps.logger.Debug("Inside handleConnection of proxyServer", zap.Any("source port", sourcePort), zap.Any("Time", time.Now().Unix()))

	//TODO:  fix this bug, getting source port same as proxy port.
	if uint16(sourcePort) == uint16(ps.Port) {
		ps.logger.Debug("Inside handleConnection: Got source port == proxy port", zap.Int("Source port", sourcePort), zap.Int("Proxy port", int(ps.Port)))
		return
	}

	destInfo, err := ps.hook.GetDestinationInfo(uint16(sourcePort))
	if err != nil {
		ps.logger.Error("failed to fetch the destination info", zap.Any("Source port", sourcePort), zap.Any("err:", err))
		return
	}

	if destInfo.IpVersion == 4 {
		ps.logger.Debug("", zap.Any("DestIp4", destInfo.DestIp4), zap.Any("DestPort", destInfo.DestPort), zap.Any("KernelPid", destInfo.KernelPid))
	} else if destInfo.IpVersion == 6 {
		ps.logger.Debug("", zap.Any("DestIp6", destInfo.DestIp6), zap.Any("DestPort", destInfo.DestPort), zap.Any("KernelPid", destInfo.KernelPid))
	}

	// releases the occupied source port when done fetching the destination info
	ps.hook.CleanProxyEntry(uint16(sourcePort))
	//checking for the destination port of mysql
	if destInfo.DestPort == 3306 {
		var dst net.Conn
		var actualAddress = ""
		if destInfo.IpVersion == 4 {
			actualAddress = fmt.Sprintf("%v:%v", util.ToIP4AddressStr(destInfo.DestIp4), destInfo.DestPort)
		} else if destInfo.IpVersion == 6 {
			actualAddress = fmt.Sprintf("[%v]:%v", util.ToIPv6AddressStr(destInfo.DestIp6), destInfo.DestPort)
		}
		if models.GetMode() != models.MODE_TEST {
			dst, err = net.Dial("tcp", actualAddress)
			if err != nil {
				ps.logger.Error(Emoji+"failed to dial the connection to destination server", zap.Error(err), zap.Any("proxy port", port), zap.Any("server address", actualAddress))
				conn.Close()
				return
				// }
			}
		}
		ParsersMap["mysql"].ProcessOutgoing([]byte{}, conn, dst, ctx)

	} else {
		clientConnId := getNextID()
		reader := bufio.NewReader(conn)
		initialData := make([]byte, 5)
		testBuffer, err := reader.Peek(len(initialData))
		if err != nil {
			if err == io.EOF && len(testBuffer) == 0 {
				ps.logger.Debug("received EOF, closing connection", zap.Error(err), zap.Any("connectionID", clientConnId))
				conn.Close()
				return
			}
			ps.logger.Error("failed to peek the request message in proxy", zap.Error(err), zap.Any("proxy port", port))
			return
		}

		isTLS := isTLSHandshake(testBuffer)
		multiReader := io.MultiReader(reader, conn)
		conn = &CustomConn{
			Conn:   conn,
			r:      multiReader,
			logger: ps.logger,
		}
		if isTLS {
			conn, err = ps.handleTLSConnection(conn)
			if err != nil {
				ps.logger.Error("failed to handle TLS connection", zap.Error(err))
				return
			}
		}
		// attempt to read the conn until buffer is either filled or connection is closed
		var buffer []byte
		buffer, err = util.ReadBytes(conn)
		if err != nil && err != io.EOF {
			ps.logger.Error("failed to read the request message in proxy", zap.Error(err), zap.Any("proxy port", port))
			return
		}

		if err == io.EOF && len(buffer) == 0 {
			ps.logger.Debug("received EOF, closing connection", zap.Error(err), zap.Any("connectionID", clientConnId))
			return
		}

		ps.logger.Debug("received buffer", zap.Any("size", len(buffer)), zap.Any("buffer", buffer), zap.Any("connectionID", clientConnId))
		ps.logger.Debug(fmt.Sprintf("the clientConnId: %v", clientConnId))
		if err != nil {
			ps.logger.Error("failed to read the request message in proxy", zap.Error(err), zap.Any("proxy port", port))
			return
		}

		// dst stores the connection with actual destination for the outgoing network call
		var dst net.Conn
		var actualAddress = ""
		if destInfo.IpVersion == 4 {
			actualAddress = fmt.Sprintf("%v:%v", util.ToIP4AddressStr(destInfo.DestIp4), destInfo.DestPort)
		} else if destInfo.IpVersion == 6 {
			actualAddress = fmt.Sprintf("[%v]:%v", util.ToIPv6AddressStr(destInfo.DestIp6), destInfo.DestPort)
		}

		//Dialing for tls connection
		destConnId := getNextID()
		logger := ps.logger.With(zap.Any("Client IP Address", conn.RemoteAddr().String()), zap.Any("Client ConnectionID", clientConnId), zap.Any("Destination IP Address", actualAddress), zap.Any("Destination ConnectionID", destConnId))
		if isTLS {
			logger.Debug("", zap.Any("isTLS", isTLS))
			config := &tls.Config{
				InsecureSkipVerify: false,
				ServerName:         destinationUrl,
			}
			dst, err = tls.Dial("tcp", fmt.Sprintf("%v:%v", destinationUrl, destInfo.DestPort), config)
			if err != nil && models.GetMode() != models.MODE_TEST {
				logger.Error("failed to dial the connection to destination server", zap.Error(err), zap.Any("proxy port", port), zap.Any("server address", actualAddress))
				conn.Close()
				return
			}
		} else {
			dst, err = net.Dial("tcp", actualAddress)
			if err != nil && models.GetMode() != models.MODE_TEST {
				logger.Error("failed to dial the connection to destination server", zap.Error(err), zap.Any("proxy port", port), zap.Any("server address", actualAddress))
				conn.Close()
				return
			}
		}

		for _, port := range ps.PassThroughPorts {
			if port == uint(destInfo.DestPort) {
				err = ps.callNext(buffer, conn, dst, logger)
				if err != nil {
					logger.Error("failed to pass through the outgoing call", zap.Error(err), zap.Any("for port", port))
					return
				}
			}
		}
<<<<<<< HEAD
		genericCheck := true
		//Checking for all the parsers.
		for _, parser := range ParsersMap {
			if parser.OutgoingType(buffer) {
				parser.ProcessOutgoing(buffer, conn, dst, ctx)
				genericCheck = false
			}
		}
		if genericCheck {
			logger.Debug("The external dependency is not supported. Hence using generic parser")
=======

		switch {
		case httpparser.IsOutgoingHTTP(buffer):
			// capture the otutgoing http text messages
			httpparser.ProcessOutgoingHttp(buffer, conn, dst, ps.hook, logger, ctx)
		case mongoparser.IsOutgoingMongo(buffer):
			logger.Debug("into mongo parsing mode")
			mongoparser.SetAuthPassword(ps.MongoPassword)
			mongoparser.ProcessOutgoingMongo(clientConnId, destConnId, buffer, conn, dst, ps.hook, connEstablishedAt, readRequestDelay, logger, ctx)
		case postgresparser.IsOutgoingPSQL(buffer):

			logger.Debug("into psql desp mode, before passing")
			postgresparser.ProcessOutgoingPSQL(buffer, conn, dst, ps.hook, logger, ctx)

		case grpcparser.IsOutgoingGRPC(buffer):
			grpcparser.ProcessOutgoingGRPC(buffer, conn, dst, ps.hook, logger, ctx)
		default:
			logger.Debug("the external dependecy call is not supported")
>>>>>>> ea352b44
			genericparser.ProcessGeneric(buffer, conn, dst, ps.hook, logger, ctx)
		}
	}

	// Closing the user client connection
	conn.Close()
	duration := time.Since(start)
	ps.logger.Debug("time taken by proxy to execute the flow", zap.Any("Duration(ms)", duration.Milliseconds()))
}

func (ps *ProxySet) callNext(requestBuffer []byte, clientConn, destConn net.Conn, logger *zap.Logger) error {

	logger.Debug("trying to forward requests to target", zap.Any("Destination Addr", destConn.RemoteAddr().String()))

	defer destConn.Close()

	// channels for writing messages from proxy to destination or client
	destinationWriteChannel := make(chan []byte)
	clientWriteChannel := make(chan []byte)

	if requestBuffer != nil {
		_, err := destConn.Write(requestBuffer)
		if err != nil {
			logger.Error("failed to write request message to the destination server", zap.Error(err), zap.Any("Destination Addr", destConn.RemoteAddr().String()))
			return err
		}
	}

	for {
		// go routine to read from client
		go func() {
			defer ps.hook.Recover(pkg.GenerateRandomID())
			defer utils.HandlePanic()
			buffer, err := util.ReadBytes(clientConn)
			if err != nil {
				logger.Error("failed to read the request from client in proxy", zap.Error(err), zap.Any("Client Addr", clientConn.RemoteAddr().String()))
				return
			}
			destinationWriteChannel <- buffer
		}()

		// go routine to read from destination
		go func() {
			defer ps.hook.Recover(pkg.GenerateRandomID())
			defer utils.HandlePanic()
			buffer, err := util.ReadBytes(destConn)
			if err != nil {
				logger.Error("failed to read the response from destination in proxy", zap.Error(err), zap.Any("Destination Addr", destConn.RemoteAddr().String()))
				return
			}

			clientWriteChannel <- buffer
		}()

		select {
		case requestBuffer := <-destinationWriteChannel:
			// Write the request message to the actual destination server
			_, err := destConn.Write(requestBuffer)
			if err != nil {
				logger.Error("failed to write request message to the destination server", zap.Error(err), zap.Any("Destination Addr", destConn.RemoteAddr().String()))
				return err
			}
		case responseBuffer := <-clientWriteChannel:
			// Write the response message to the client
			_, err := clientConn.Write(responseBuffer)
			if err != nil {
				logger.Error("failed to write response to the client", zap.Error(err), zap.Any("Client Addr", clientConn.RemoteAddr().String()))
				return err
			}
		}
	}

}

func (ps *ProxySet) StopProxyServer() {
	ps.connMutex.Lock()
	for _, clientConn := range ps.clientConnections {
		clientConn.Close()
	}
	ps.connMutex.Unlock()

	if ps.Listener != nil {
		err := ps.Listener.Close()
		if err != nil {
			ps.logger.Error("failed to stop proxy server", zap.Error(err))
		}
	}

	// stop dns server only in case of test mode.
	if ps.DnsServer != nil {
		err := ps.DnsServer.Shutdown()
		if err != nil {
			ps.logger.Error("failed to stop dns server", zap.Error(err))
		}
		ps.logger.Info("Dns server stopped")
	}
	ps.logger.Info("proxy stopped...")
}<|MERGE_RESOLUTION|>--- conflicted
+++ resolved
@@ -892,7 +892,6 @@
 				}
 			}
 		}
-<<<<<<< HEAD
 		genericCheck := true
 		//Checking for all the parsers.
 		for _, parser := range ParsersMap {
@@ -903,26 +902,6 @@
 		}
 		if genericCheck {
 			logger.Debug("The external dependency is not supported. Hence using generic parser")
-=======
-
-		switch {
-		case httpparser.IsOutgoingHTTP(buffer):
-			// capture the otutgoing http text messages
-			httpparser.ProcessOutgoingHttp(buffer, conn, dst, ps.hook, logger, ctx)
-		case mongoparser.IsOutgoingMongo(buffer):
-			logger.Debug("into mongo parsing mode")
-			mongoparser.SetAuthPassword(ps.MongoPassword)
-			mongoparser.ProcessOutgoingMongo(clientConnId, destConnId, buffer, conn, dst, ps.hook, connEstablishedAt, readRequestDelay, logger, ctx)
-		case postgresparser.IsOutgoingPSQL(buffer):
-
-			logger.Debug("into psql desp mode, before passing")
-			postgresparser.ProcessOutgoingPSQL(buffer, conn, dst, ps.hook, logger, ctx)
-
-		case grpcparser.IsOutgoingGRPC(buffer):
-			grpcparser.ProcessOutgoingGRPC(buffer, conn, dst, ps.hook, logger, ctx)
-		default:
-			logger.Debug("the external dependecy call is not supported")
->>>>>>> ea352b44
 			genericparser.ProcessGeneric(buffer, conn, dst, ps.hook, logger, ctx)
 		}
 	}
