--- conflicted
+++ resolved
@@ -18,11 +18,11 @@
 	"time"
 
 	"github.com/cloudflare/cfssl/log"
+	"go.keploy.io/server/pkg"
 	"go.keploy.io/server/pkg/hooks"
 	"go.keploy.io/server/pkg/models"
+	kModels "go.keploy.io/server/pkg/models"
 	"go.keploy.io/server/pkg/proxy/util"
-	"go.keploy.io/server/pkg"
-	kModels "go.keploy.io/server/pkg/models"
 	"go.uber.org/zap"
 )
 
@@ -33,7 +33,7 @@
 
 // ProcessOutgoing implements proxy.DepInterface.
 func (http *HttpParser) ProcessOutgoing(request []byte, clientConn, destConn net.Conn, ctx context.Context) {
-		switch models.GetMode() {
+	switch models.GetMode() {
 	case models.MODE_RECORD:
 		err := encodeOutgoingHttp(request, clientConn, destConn, http.logger, http.hooks, ctx)
 		if err != nil {
@@ -559,13 +559,10 @@
 			}
 			finalReq = append(finalReq, request...)
 		}
-<<<<<<< HEAD
-=======
 
 		// Capture the request timestamp
 		reqTimestampMock := time.Now()
 
->>>>>>> 0ecb8122
 		handleChunkedRequests(&finalReq, clientConn, destConn, logger)
 		// read the response from the actual server
 		resp, err = util.ReadBytes(destConn)
@@ -578,6 +575,9 @@
 				return err
 			}
 		}
+
+		// Capturing the response timestamp
+		resTimestampcMock := time.Now()
 		// write the response message to the user client
 		_, err = clientConn.Write(resp)
 		if err != nil {
@@ -667,13 +667,9 @@
 					Header:     pkg.ToYamlHttpHeader(respParsed.Header),
 					Body:       string(respBody),
 				},
-<<<<<<< HEAD
-				Created: time.Now().Unix(),
-=======
 				Created:          time.Now().Unix(),
 				ReqTimestampMock: reqTimestampMock,
 				ResTimestampMock: resTimestampcMock,
->>>>>>> 0ecb8122
 			},
 		}, ctx)
 		finalReq = []byte("")
